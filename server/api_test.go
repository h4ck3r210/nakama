--- conflicted
+++ resolved
@@ -224,15 +224,10 @@
 	db := NewDB(t)
 	router := &DummyMessageRouter{}
 	sessionCache := NewLocalSessionCache(3_600, 7_200)
-<<<<<<< HEAD
-	pipeline := NewPipeline(logger, cfg, db, protojsonMarshaler, protojsonUnmarshaler, nil, nil, nil, nil, nil, tracker, router, runtime)
-	apiServer := StartApiServer(logger, logger, db, protojsonMarshaler, protojsonUnmarshaler, cfg, "3.0.0", nil, storageIdx, nil, nil, nil, sessionCache, nil, nil, nil, tracker, router, nil, metrics, pipeline, runtime, nil)
-=======
 	sessionRegistry := NewLocalSessionRegistry(metrics)
 	tracker := &LocalTracker{sessionRegistry: sessionRegistry}
 	pipeline := NewPipeline(logger, cfg, db, protojsonMarshaler, protojsonUnmarshaler, sessionRegistry, nil, nil, nil, nil, tracker, router, runtime)
-	apiServer := StartApiServer(logger, logger, db, protojsonMarshaler, protojsonUnmarshaler, cfg, "3.0.0", nil, storageIdx, nil, nil, sessionRegistry, sessionCache, nil, nil, nil, tracker, router, nil, metrics, pipeline, runtime)
->>>>>>> db374f96
+	apiServer := StartApiServer(logger, logger, db, protojsonMarshaler, protojsonUnmarshaler, cfg, "3.0.0", nil, storageIdx, nil, nil, sessionRegistry, sessionCache, nil, nil, nil, tracker, router, nil, metrics, pipeline, runtime, nil)
 
 	WaitForSocket(nil, cfg)
 	return apiServer, pipeline
